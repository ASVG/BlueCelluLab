#!/usr/bin/env python
# -*- coding: utf-8 -*-

import numpy as np

import bluepy
from bluepy.targets.mvddb import Neuron
import bglibpy

def parse_and_store_GID_spiketrains(path,fName='out.dat') :
    xhashed = {}
    inFile = open(path + '/' + fName,'r')
    inLine = inFile.readline()
    inLine = inFile.readline() # avoid the trailing "/scatter"
    counter = 0
    all_gids = []
    while(inLine != None) :
        try :
            # format: time gid
            t,gid = inLine.split() # returns 2 strings
            t = float(t)
            igid = int(gid)
            all_gids.append(igid)
            if(igid in xhashed) :
                xhashed[igid].append(t)
            else :
                xhashed[igid] = []
                xhashed[igid].append(t)
            counter = counter + 1
            inLine = inFile.readline()
        except :
            print 'no issue, most likely the last entry'
            print 'current inLine: ', inLine
            print 'current counter: ', counter
            inLine = inFile.readline()
            break

    print 'read and stored all spikes. now going to write the output'
    return xhashed

<<<<<<< HEAD


=======
>>>>>>> d6f5d317
class SSim(object) :
    def __init__(self,blueconfig_filename,dt=0.025) :
        """ Object dealing with BlueConfig configured Small Simulations

        To relieve from an empty stomach, eat spam and eggs

        Paramters
        ---------
        blueconfig_filename : Absolute filename of the Blueconfig to be used
        """
        self.dt = dt
        self.blueconfig_filename = blueconfig_filename
        self.bc_simulation = bluepy.Simulation(blueconfig_filename)
        self.bc = self.bc_simulation.config
        try :
            self.base_seed  = self.bc.entry_map['Default'].CONTENTS.baseSeed
<<<<<<< HEAD
        except :
            self.base_seed = 0 # in case the seed is not set, it's 0

=======
        except AttributeError:
            self.base_seed = 0 # in case the seed is not set, it's 0
>>>>>>> d6f5d317

        self.connection_entries = self.bc_simulation.config.typed_entries("Connection")
        self.all_targets = self.bc_simulation.TARGETS.available_targets()                        
        self.all_targets_dict = {}
        # if pre_gid in self.all_targets_dict[src]: #self.bc_simulation.get_target(src)
        for target in self.all_targets :
            self.all_targets_dict[target] = self.bc_simulation.get_target(target)

    def instantiate_gids(self,gids,synapse_detail) :
        """ Instantiate a list of GIDs

        Parameters
        ----------
        gids : list of GIDs. Must be a list; even in case of instantiation of\
        a single GID
        synapse_detail : Level of detail; if chosen, all settings are taken\
         from the "large" cortical simulation. Possible values:
            0: To be defined...
            1: Add synapse of the correct type at the simulated locations.\
            Preserves only the location and the type
            2: As one but with all settings as in the "large" simulation
            3: As 2 but with minis and all, as well as the real pre-synaptic\
            spiketrains.
        """
        bgc_morph_path = self.bc.entry_map['Default'].CONTENTS.MorphologyPath
        # backwards compatible
        if bgc_morph_path[-3:] == "/h5":
            bgc_morph_path=bgc_morph_path[:-3]

        path_of_morphology = bgc_morph_path+'/ascii'

        self.gids = gids
        self.templates = []
        self.cells = {}
        self.mechanisms = {}
        self.syns = {}
        self.syn_vecs = {}
        self.syn_vecstims = {}
        self.syn_ncs = {}
        self.ips = {}
        self.syn_mini_ncs = {}

        for gid in self.gids :
            print 'setting up gid=%i' % (gid)
            ''' Fetch the template for this GID '''
            template_name_of_gid = self._fetch_template_name(gid)
            full_template_name_of_gid = self.bc.entry_map['Default'].CONTENTS.\
              METypePath+'/'+template_name_of_gid+'.hoc'
            print 'full_template_name_of_gid: ', full_template_name_of_gid

            temp_cell = bglibpy.Cell(full_template_name_of_gid,\
                                     path_of_morphology)
            ''' Setting up some internals / administration for later use '''
            self.cells[gid] = temp_cell
            self.mechanisms[gid] = []
            self.syns[gid] = {}
            self.syn_vecs[gid] = {}
            self.syn_vecstims[gid] = {}
            self.syn_ncs[gid] = {}
            self.ips[gid] = {}
            self.syn_mini_ncs[gid] = {}

            # self._add_replay_synapses(gid,gids,synapse_detail=synapse_detail)
            # self._add_replay_stimuli(gid)
            # self._charge_replay_synapses(gid,gids)

<<<<<<< HEAD
=======
            if synapse_detail > 0 :
                # syn_parameters = self._parse_connection_parameters(gid)
                pre_datas = self.bc_simulation.circuit.\
                  get_presynaptic_data(gid)
                for syn_description, SID in zip(pre_datas, \
                                               range(len(pre_datas))) :
                    syn_parameters = self._evaluate_connection_parameters(syn_description[0],gid)
                    self.add_single_synapse(gid,SID,syn_description, \
                                            syn_parameters)
                print 'syn_parameters: ', syn_parameters

            if synapse_detail > 1 : 
                ''' 2 or higher: add minis '''
                pass

            if synapse_detail >3:
                ''' 3 or higher: charge the synapses'''
                self.charge_replay_synapses()
                
            

    def setup_replay(self,gid) :
        syn_parameters = self._parse_connection_parameters(post_gid)
        pre_datas = ssim.bc_simulation.get_presynaptic_data(post_gid)


    def charge_replay_synapses():
        pass
            
>>>>>>> d6f5d317
    def _add_replay_stimuli(self,gid) :
        """ Adds indeitical stimuli to the simulated cell as in the 'large' model

        Parameters:
        -----------
        gid : gid of the simulated cell
        """
        # check in which StimulusInjects the gid is a target
        for entry in self.bc.entries :
            if entry.TYPE == 'StimulusInject' :
                destination = entry.CONTENTS.Target
                gids_of_target = self.bc_simulation.circuit.get_target(destination)
                if gid in gids_of_target :
                    # retrieve the stimulus to apply
                    stimulus_name = entry.CONTENTS.Stimulus
                    stimulus = self.bc.entry_map[stimulus_name]
                    print 'found stimulus: ', stimulus
                    if stimulus.CONTENTS.Pattern == 'Noise' :
                        self._add_replay_noise(gid,stimulus)
                    else :
                        self._add_replay_injection(gid,stimulus)

    def _add_replay_injection(self,gid,stimulus) :
        hypamp_i = 1.0 * self.cells[gid].getHypAmp()
        self.cells[gid].addRamp(0,10000,hypamp_i,hypamp_i,dt=self.dt)
        print 'hypamp injected<--------'

    def _add_replay_noise(self,gid,stimulus) :
        noise_seed = 0
        delay= float(stimulus.CONTENTS.Delay)
        dur= float(stimulus.CONTENTS.Duration)
        mean= float(stimulus.CONTENTS.MeanPercent)/100.0 * self.cells[gid].getThreshold()
        variance= float(stimulus.CONTENTS.Variance) * self.cells[gid].getThreshold()
        rand = bglibpy.neuron.h.Random(gid+noise_seed)
        tstim = bglibpy.neuron.h.TStim(0.5, rand, sec=self.cells[gid].soma)
        tstim.noise(delay, dur, mean, variance)
        self.mechanisms[gid].append(rand)
        self.mechanisms[gid].append(tstim)
        print '----------->noise injected<--------'
<<<<<<< HEAD

    def _add_single_synapse(self,gid,SID,syn_description,connection_modifiers,synapse_level=0) :
=======
                    
    def add_single_synapse(self,gid,SID,syn_description,connection_modifiers,synapse_level=0) :
>>>>>>> d6f5d317
        pre_gid = int(syn_description[0])
        delay = syn_description[1]
        post_sec_id = syn_description[2]
        #gsyn = syn_description[8]
        syn_U = syn_description[9]
        syn_D = syn_description[10]
        syn_F = syn_description[11]
        syn_DTC = syn_description[12]
        syn_type = syn_description[13]
<<<<<<< HEAD
        location = self._location_to_point(gid,syn_description)
=======

        ''' --- TODO: what happens with -1 in location_to_point --- '''
        location = self._location_to_point(gid,syn_description)            
>>>>>>> d6f5d317
        if location == None :
            print 'add_single_synapse: going to skip this synapse'
            return -1

        distance =  bglibpy.\
          neuron.h.distance(location,sec=self._get_section(gid,post_sec_id))

        if(syn_type < 100):
            ''' see: https://bbpteam.epfl.ch/\
            wiki/index.php/BlueBuilder_Specifications#NRN,
            inhibitory synapse
            '''
            syn = bglibpy.neuron.h.\
              ProbGABAAB_EMS(location, \
                             sec=self._get_section(gid,post_sec_id))

            syn.tau_d_GABAA = syn_DTC
            rng = bglibpy.neuron.h.Random()
            rng.MCellRan4(SID *100000+100, gid+250+self.base_seed)
            rng.lognormal(0.2, 0.1)
            syn.tau_r_GABAA = rng.repick()
        else:
            ''' else we have excitatory synapse '''
            syn = bglibpy.neuron.h.\
              ProbAMPANMDA_EMS(location,sec=self._get_section(gid,post_sec_id))
            syn.tau_d_AMPA = syn_DTC

        # hoc exec synapse configure blocks
        for cmd in connection_modifiers['SynapseConfigure']:
            cmd = cmd.replace('%s', '\n%(syn)s')
            bglibpy.neuron.h(cmd % {'syn': syn.hname()})

        syn.Use = abs( syn_U )
        syn.Dep = abs( syn_D )
        syn.Fac = abs( syn_F )
        syn.synapseID = SID

        rndd = bglibpy.neuron.h.Random()
        rndd.MCellRan4(SID*100000+100, gid+250+self.base_seed )
        rndd.uniform(0, 1)
        syn.setRNG(rndd)
        self.mechanisms[gid].append(rndd)

        # self.mechanisms.append(syn)
        self.syns[gid][SID] = syn
        return 1


    def _add_replay_synapses(self,gid,gids,synapse_detail=0,\
                             test=False) :
        """ Add to a post-synaptic cell as in the "large" cortical model. \
        Distinct levels of synapse detail can be specified. (Normally passed \
        from the instantiate method)

        Parameters:
        -----------

        """
        # fetch the synapse description
        pre_datas = self.bc_simulation.circuit.get_presynaptic_data(gid)

        # parse the synapse parameters
        syn_parameters = self._parse_connection_parameters(gid)

        # fetch the presynaptic spiketrains
        #pre_spike_trains = parse_and_store_GID_spiketrains(bg_dict['Run']['Default']['OutputRoot'],'out.dat')
        pre_spike_trains = parse_and_store_GID_spiketrains(self.bc.entry_map['Default'].CONTENTS.OutputRoot,'out.dat')

        # add the synapses to the model
        for syn_description,SID in zip(pre_datas,range(len(pre_datas))) :
            pre_gid = int(syn_description[0])
            delay = syn_description[1]
            post_sec_id = syn_description[2]
            #post_seg_id = syn_description[3]
            #post_seg_distance = syn_description[4]
            gsyn = syn_description[8]
            syn_U = syn_description[9]
            syn_D = syn_description[10]
            syn_F = syn_description[11]
            syn_DTC = syn_description[12]
            syn_type = syn_description[13]
            location = self._location_to_point(gid,syn_description,test=test)
            if location == None :
                print 'going to skip this synapse'
                raw_input('Press ENTER')
                continue
            distance =  bglibpy.\
              neuron.h.distance(location,sec=self._get_section(gid,post_sec_id))

            if(syn_type < 100):
                ''' see: https://bbpteam.epfl.ch/\
                wiki/index.php/BlueBuilder_Specifications#NRN,
                inhibitory synapse
                '''
                syn = bglibpy.neuron.h.\
                  ProbGABAAB_EMS(location, \
                                 sec=self._get_section(gid,post_sec_id))

                if('e_GABAA' in syn_parameters['SynapseConfigure'].keys()) :
                    syn.e_GABAA = syn_parameters['SynapseConfigure']['e_GABAA']
                syn.tau_d_GABAA = syn_DTC
                rng = bglibpy.neuron.h.Random()
                rng.MCellRan4(SID *100000+100, gid+250+self.base_seed)
                rng.lognormal(0.2, 0.1)
                syn.tau_r_GABAA = rng.repick()
            else:
                ''' else we have excitatory synapse '''
                syn = bglibpy.neuron.h.\
                  ProbAMPANMDA_EMS(location,sec=self._get_section(gid,post_sec_id))
                syn.tau_d_AMPA = syn_DTC
                if('NMDA_ratio' in syn_parameters['SynapseConfigure'].keys()) :
                    syn.NMDA_ratio = syn_parameters['SynapseConfigure']['NMDA_ratio']

            syn.Use = abs( syn_U )
            syn.Dep = abs( syn_D )
            syn.Fac = abs( syn_F )
            syn.synapseID = SID

            rndd = bglibpy.neuron.h.Random()
            rndd.MCellRan4(SID*100000+100, gid+250+self.base_seed )
            rndd.uniform(0, 1)
            syn.setRNG(rndd)
            self.mechanisms[gid].append(rndd)

            # self.mechanisms.append(syn)
            self.syns[gid][SID] = syn

            spike_train = [] # fetch with bluepy
            # spike_train = sorted(np.random.random_integers(low=0,high=1000,size=10))
            no_pre_spikes = 0
            try :
                spike_train = pre_spike_trains[pre_gid]
            except :
                no_pre_spikes = no_pre_spikes + 1
            #print 'no_pre_spikes: ', no_pre_spikes
            t_vec = bglibpy.neuron.h.Vector(spike_train)
            t_vec_stim = bglibpy.neuron.h.VecStim()
            self.syn_vecs[gid][SID] = t_vec
            self.syn_vecstims[gid][SID] = t_vec_stim
            self.syn_vecstims[gid][SID].play(self.syn_vecs[gid][SID], self.dt)

            if('Weight' in syn_parameters) :
                weight_scalar = syn_parameters['Weight']
            else :
                weight_scalar = 1.0

            self.syn_ncs[gid][SID] = bglibpy.neuron.h.NetCon(self.syn_vecstims[gid][SID], self.syns[gid][SID], -30, delay, gsyn*weight_scalar) # ...,threshold,delay,weight

            if('SpontMinis' in syn_parameters) :
                spont_minis = syn_parameters['SpontMinis']
            else :
                spont_minis = 0.0

            ''' add the *minis*: spontaneous synaptic events '''
            if(spont_minis > 0.0) :
                self.ips[gid][SID] = bglibpy.neuron.h.InhPoissonStim(location, sec=self._get_section(gid,post_sec_id))

                self.syn_mini_ncs[gid][SID] = bglibpy.neuron.h.NetCon(self.ips[gid][SID], self.syns[gid][SID], -30, 0.1, gsyn*weight_scalar) # delay=0.1, fixed in Connection.hoc

                exprng = bglibpy.neuron.h.Random()
                exprng.MCellRan4( SID*100000+200, gid+250+self.base_seed )
                exprng.negexp(1)
                self.mechanisms[gid].append(exprng)
                uniformrng = bglibpy.neuron.h.Random()
                uniformrng.MCellRan4( SID*100000+300, gid+250+self.base_seed )
                uniformrng.uniform(0.0, 1.0)
                self.mechanisms[gid].append(uniformrng)
                self.ips[gid][SID].setRNGs(exprng, uniformrng)
                tbins_vec = bglibpy.neuron.h.Vector(1)
                tbins_vec.x[0] = 0.0
                rate_vec = bglibpy.neuron.h.Vector(1)
                rate_vec.x[0] = spont_minis #spontMiniRate if(syn_type >=100) else  0.012 # according to Blueconfig, ConInh-uni rule
                self.mechanisms[gid].append(tbins_vec)
                self.mechanisms[gid].append(rate_vec)
                self.ips[gid][SID].setTbins(tbins_vec)
                self.ips[gid][SID].setRate(rate_vec)


    # def _charge_replay_synapses(self,gid,gids) :
    #     """ Connect pre-synaptic spikes
    #     Parameters:
    #     ----------
    #     """
    #     # fetch the synapse description
    #     pre_datas = self.bc_simulation.circuit.get_presynaptic_data(gid)

    #     # parse the synapse parameters
    #     syn_parameters = self._parse_connection_parameters(gid)

    #     for syn_description,SID in zip(pre_datas,range(len(pre_datas))) :
    #         spike_train = [] # fetch with bluepy
    #         spike_train = sorted(np.random.random_integers(low=0,high=1000,size=10))
    #         t_vec = bglibpy.neuron.h.Vector(spike_train)
    #         t_vec_stim = bglibpy.neuron.h.VecStim()
    #         self.syn_vecs[gid][SID] = t_vec
    #         self.syn_vecstims[gid][SID] = t_vec_stim
    #         self.syn_vecstims[gid][SID].play(self.syn_vecs[gid][SID], self.dt)

    #         self.syn_ncs[gid][SID] = bglibpy.neuron.h.NetCon(self.syn_vecstims[gid][SID], self.syns[gid][SID], -30, delay, gsyn*weightScalar) # ...,threshold,delay,weight

    def charge_replay_synapses(self,gid,gids) :
        """ Connect pre-synaptic spikes
        Parameters:
        ----------
        """
        # fetch the synapse description
        pre_datas = self.bc_simulation.circuit.get_presynaptic_data(gid)

        # parse the synapse parameters
        syn_parameters = self._parse_connection_parameters(gid)
        
        for syn_description,SID in zip(pre_datas,range(len(pre_datas))) :
            spike_train = [] # fetch with bluepy
            spike_train = sorted(np.random.random_integers(low=0,high=1000,size=10))
            t_vec = bglibpy.neuron.h.Vector(spike_train)
            t_vec_stim = bglibpy.neuron.h.VecStim()
            self.syn_vecs[gid][SID] = t_vec
            self.syn_vecstims[gid][SID] = t_vec_stim
            self.syn_vecstims[gid][SID].play(self.syn_vecs[gid][SID], self.dt)

            self.syn_ncs[gid][SID] = bglibpy.neuron.h.NetCon(self.syn_vecstims[gid][SID], self.syns[gid][SID], -30, delay, gsyn*weightScalar) # ...,threshold,delay,weight

    
    def _parse_connection_parameters(self,gid) :
        """ Parse the BlueConfig to find out the NMDA_ratio, etc. for the synapse
        Parameters:
        ----------
        gid : gid of the post-synaptic cell
        """
        parameters = {}
        parameters['SynapseConfigure'] = {}
        neurons = self.bc_simulation.circuit.mvddb.load_gids([gid], pbar=False)
        layer_of_gid = neurons[0].layer
        entries = self.bc_simulation.config.entries
        all_targets = self.bc_simulation.TARGETS.available_targets()
        for entry in entries :
            if(entry.TYPE == 'Connection') :
                ''' i assume desitnation is a "target"... '''
                destination = entry.CONTENTS.Destination
                if(destination in all_targets) :
                    if(gid in self.bc_simulation.get_target(destination)):
                        ''' whatever specified in this block, is applied to gid '''
                        if('Weight' in entry.CONTENTS.keys) :
                            parameters['Weight'] = float(entry.CONTENTS.Weight)
                            #print 'found weight: ', entry.CONTENTS.Weight
                        if('SpontMinis' in entry.CONTENTS.keys) :
                            parameters['SpontMinis'] = float(entry.CONTENTS.SpontMinis)
                            #print 'found SpontMinis: ', entry.CONTENTS.SpontMinis
                        if('SynapseConfigure' in entry.CONTENTS.keys) :
                            conf = entry.CONTENTS.SynapseConfigure
                            #print 'conf: ', conf
                            #key = conf[3:].split()[0]
                            key = conf.split()[0]
                            value = float(conf[3:].split()[2])
                            parameters['SynapseConfigure'].update({key:value})
                else:
                    raise ValueError, "Target '%s' not found in start.target or user.target" % destination

        #print 'params:\n', parameters
        return parameters


# parameters['SynapseConfiguration'].append(entry.CONTENTS.SynapseConfiguration)


    def _evaluate_connection_parameters(self, pre_gid, post_gid) :
        """ Apply connection blocks in order for pre_gid, post_gid to determine a final connection override for this pair (pre_gid, post_gid)
        Parameters:
        ----------
        gid : gid of the post-synaptic cell
        """
        parameters = {}

        for entry in self.connection_entries:
            src = entry.CONTENTS.Source
            dest = entry.CONTENTS.Destination

            # TODO: this check should be done once up front for all connection blocks
            # and thus moved out of here

            # if (dest not in all_targets):
            #     raise ValueError, "Connection '%s' Destination target '%s' not found in start.target or user.target" % (entry.NAME, dest)
            # if (src not in all_targets):
            #     raise ValueError, "Connection '%s' Source target '%s' not found in start.target or user.target" % (entry.NAME, src)

            if pre_gid in self.all_targets_dict[src]: #self.bc_simulation.get_target(src) :
                if post_gid in self.all_targets_dict[dest]:#self.bc_simulation.get_target(dest):
                    ''' whatever specified in this block, is applied to gid '''
                    if('Weight' in entry.CONTENTS.keys) :
                        parameters['Weight'] = float(entry.CONTENTS.Weight)
                        #print 'found weight: ', entry.CONTENTS.Weight
                    if('SpontMinis' in entry.CONTENTS.keys) :
                        parameters['SpontMinis'] = float(entry.CONTENTS.SpontMinis)
                        #print 'found SpontMinis: ', entry.CONTENTS.SpontMinis
                    if('SynapseConfigure' in entry.CONTENTS.keys) :
                        conf = entry.CONTENTS.SynapseConfigure
                        # collect list of applicable configure blocks to be applied with a "hoc exec" statement
                        parameters.setdefault('SynapseConfigure', []).append(conf)
                    if('Delay' in entry.CONTENTS.keys):
                        import warnings
                        warnings.warn("Connection '%s': BlueConfig Delay keyword for connection blocks unsupported." % entry.NAME)

        #print 'params:\n', parameters
        return parameters
        

# parameters['SynapseConfiguration'].append(entry.CONTENTS.SynapseConfiguration)


    def _get_section(self, gid,raw_section_id) :
        ''' use the serialized object to find your section'''
        return self.cells[gid].serialized.isec2sec[int(raw_section_id)].sec

    def _location_to_point(self, gid, syn_description, test=False):
        """need to put  description"""
        #pre_gid =  syn_description[0]
        post_sec_id = syn_description[2]
        isec = post_sec_id
        post_seg_id = syn_description[3]
        ipt = post_seg_id
        post_seg_distance = syn_description[4]
        syn_offset = post_seg_distance

        curr_sec = self._get_section(gid,post_sec_id)
        L = curr_sec.L

        debug_too_large = 0
        debug_too_small = 0
        # access section to compute the distance
        if(bglibpy. neuron.h.section_orientation(sec=self._get_section(gid,isec)) == 1) :
            ipt = bglibpy.neuron.h.n3d(sec=self._get_section(gid,isec)) -1 - ipt

        distance = -1
        if(ipt < bglibpy.neuron.h.n3d(sec=self._get_section(gid,isec)) ) :
            distance = ( bglibpy.neuron.h.arc3d(ipt,sec=self._get_section(gid,isec))+syn_offset)/L
            if(distance >= 1.0) :
                distance = 1.0
                debug_too_large = debug_too_large + 1

        if( bglibpy.neuron.h.section_orientation(sec=self._get_section(gid,isec)) == 1  ) :
            distance = 1 - distance

        if(distance <=0 ) :
            distance = None
            debug_too_small = debug_too_small + 1

        if(test) :
            print 'location_to_point:: %i <=0 and %i >= 1' % (debug_too_small, debug_too_large)

        return distance


    def simulate(self,t_stop=100,v_init=-65,celsius=34) :
        bglibpy.neuron.h.celsius = celsius
        bglibpy.neuron.h.finitialize(v_init)
        bglibpy.neuron.run(t_stop)

    def get_voltage_traces(self) :
        vm = {}
        for gid in self.gids :
            vm[gid] = self.cells[gid].getSomaVoltage()
        return vm

    def get_time(self) :
        return self.cells[self.gids[0]].getTime()



    """
    Auxialliary methods
    """
    def _fetch_template_name(self,gid) :
        # ncs_file = open(self.bc.entry_map['Default'].CONTENTS.nrnPath +\
        #                 '/start.ncs')
        # for line in ncs_file.readlines() :
        #     stripped_line = line.strip()
        #     #print 'stripped line >%s<' % (stripped_line)
        #     #print stripped_line.split()
        #     try :
        #         found_gid = int( stripped_line.split()[0][1:])
        #         #print 'found_gid=', found_gid
        #         if(found_gid == gid) :
        #         #print 'found!'
        #             template_name = (stripped_line.split()[4]).strip()
        #             #print 'template_name: ', template_name
        #             #raw_input('ENTER')
        #     except:
        #         pass #print 'something went wrong, line: ', stripped_line
        # print 'parsed name: >', template_name,'<'
        neurons = self.bc_simulation.circuit.mvddb.load_gids([gid], pbar=False)
        template_name2 = str(neurons[0].METype)
        print 'parsed nam2: >', template_name2,'<'
        return template_name2
<|MERGE_RESOLUTION|>--- conflicted
+++ resolved
@@ -38,11 +38,6 @@
     print 'read and stored all spikes. now going to write the output'
     return xhashed
 
-<<<<<<< HEAD
-
-
-=======
->>>>>>> d6f5d317
 class SSim(object) :
     def __init__(self,blueconfig_filename,dt=0.025) :
         """ Object dealing with BlueConfig configured Small Simulations
@@ -59,17 +54,11 @@
         self.bc = self.bc_simulation.config
         try :
             self.base_seed  = self.bc.entry_map['Default'].CONTENTS.baseSeed
-<<<<<<< HEAD
-        except :
-            self.base_seed = 0 # in case the seed is not set, it's 0
-
-=======
         except AttributeError:
             self.base_seed = 0 # in case the seed is not set, it's 0
->>>>>>> d6f5d317
 
         self.connection_entries = self.bc_simulation.config.typed_entries("Connection")
-        self.all_targets = self.bc_simulation.TARGETS.available_targets()                        
+        self.all_targets = self.bc_simulation.TARGETS.available_targets()
         self.all_targets_dict = {}
         # if pre_gid in self.all_targets_dict[src]: #self.bc_simulation.get_target(src)
         for target in self.all_targets :
@@ -133,8 +122,6 @@
             # self._add_replay_stimuli(gid)
             # self._charge_replay_synapses(gid,gids)
 
-<<<<<<< HEAD
-=======
             if synapse_detail > 0 :
                 # syn_parameters = self._parse_connection_parameters(gid)
                 pre_datas = self.bc_simulation.circuit.\
@@ -146,15 +133,13 @@
                                             syn_parameters)
                 print 'syn_parameters: ', syn_parameters
 
-            if synapse_detail > 1 : 
+            if synapse_detail > 1 :
                 ''' 2 or higher: add minis '''
                 pass
 
             if synapse_detail >3:
                 ''' 3 or higher: charge the synapses'''
                 self.charge_replay_synapses()
-                
-            
 
     def setup_replay(self,gid) :
         syn_parameters = self._parse_connection_parameters(post_gid)
@@ -163,8 +148,7 @@
 
     def charge_replay_synapses():
         pass
-            
->>>>>>> d6f5d317
+
     def _add_replay_stimuli(self,gid) :
         """ Adds indeitical stimuli to the simulated cell as in the 'large' model
 
@@ -204,13 +188,8 @@
         self.mechanisms[gid].append(rand)
         self.mechanisms[gid].append(tstim)
         print '----------->noise injected<--------'
-<<<<<<< HEAD
-
-    def _add_single_synapse(self,gid,SID,syn_description,connection_modifiers,synapse_level=0) :
-=======
-                    
+
     def add_single_synapse(self,gid,SID,syn_description,connection_modifiers,synapse_level=0) :
->>>>>>> d6f5d317
         pre_gid = int(syn_description[0])
         delay = syn_description[1]
         post_sec_id = syn_description[2]
@@ -220,13 +199,8 @@
         syn_F = syn_description[11]
         syn_DTC = syn_description[12]
         syn_type = syn_description[13]
-<<<<<<< HEAD
+        ''' --- TODO: what happens with -1 in location_to_point --- '''
         location = self._location_to_point(gid,syn_description)
-=======
-
-        ''' --- TODO: what happens with -1 in location_to_point --- '''
-        location = self._location_to_point(gid,syn_description)            
->>>>>>> d6f5d317
         if location == None :
             print 'add_single_synapse: going to skip this synapse'
             return -1
@@ -437,7 +411,7 @@
 
         # parse the synapse parameters
         syn_parameters = self._parse_connection_parameters(gid)
-        
+
         for syn_description,SID in zip(pre_datas,range(len(pre_datas))) :
             spike_train = [] # fetch with bluepy
             spike_train = sorted(np.random.random_integers(low=0,high=1000,size=10))
@@ -449,7 +423,7 @@
 
             self.syn_ncs[gid][SID] = bglibpy.neuron.h.NetCon(self.syn_vecstims[gid][SID], self.syns[gid][SID], -30, delay, gsyn*weightScalar) # ...,threshold,delay,weight
 
-    
+
     def _parse_connection_parameters(self,gid) :
         """ Parse the BlueConfig to find out the NMDA_ratio, etc. for the synapse
         Parameters:
@@ -531,7 +505,7 @@
 
         #print 'params:\n', parameters
         return parameters
-        
+
 
 # parameters['SynapseConfiguration'].append(entry.CONTENTS.SynapseConfiguration)
 
