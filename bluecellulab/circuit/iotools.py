--- conflicted
+++ resolved
@@ -17,16 +17,13 @@
 from pathlib import Path
 import logging
 
+import bluecellulab
 import bluepy
 import numpy as np
 
 from bluecellulab.circuit.node_id import CellId
 
-<<<<<<< HEAD
 logger = logging.getLogger(bluecellulab.LOGGER_NAME + '.' + __name__)
-=======
-logger = logging.getLogger(__name__)
->>>>>>> adecb826
 
 
 def parse_outdat(path: str | Path) -> dict[CellId, np.ndarray]:
